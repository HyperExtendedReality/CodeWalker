﻿using CodeWalker.GameFiles;
using CodeWalker.Properties;
using System;
using System.Collections.Generic;
using System.ComponentModel;
using System.Data;
using System.Drawing;
using System.IO;
using System.Linq;
using System.Text;
using System.Threading.Tasks;
using System.Windows.Forms;

namespace CodeWalker
{
    public partial class ExtractScriptsForm : Form
    {
        private volatile bool KeysLoaded = false;
        private volatile bool InProgress = false;
        private volatile bool AbortOperation = false;


        public ExtractScriptsForm()
        {
            InitializeComponent();
        }

        private void ExtractForm_Load(object sender, EventArgs e)
        {
            DumpTextBox.Text = Settings.Default.GTAExeDumpFile;
            FolderTextBox.Text = GTAFolder.CurrentGTAFolder;
            OutputFolderTextBox.Text = Settings.Default.CompiledScriptFolder;

            try
            {
<<<<<<< HEAD
                GTA5Keys.LoadFromPath(Settings.Default.GTAFolder, Settings.Default.Key);
=======
                GTA5Keys.LoadFromPath(GTAFolder.CurrentGTAFolder);
>>>>>>> 7a8e8702
                KeysLoaded = true;
                UpdateDumpStatus("Ready.");
                UpdateExtractStatus("Ready to extract.");
            }
            catch
            {
                UpdateDumpStatus("Keys not found! This shouldn't happen.");
            }
        }

        private void DumpTextBox_TextChanged(object sender, EventArgs e)
        {
            Settings.Default.GTAExeDumpFile = DumpTextBox.Text;
        }

        private void OutputFolderTextBox_TextChanged(object sender, EventArgs e)
        {
            Settings.Default.CompiledScriptFolder = OutputFolderTextBox.Text;
        }

        private void FolderBrowseButton_Click(object sender, EventArgs e)
        {
            GTAFolder.UpdateGTAFolder(false);
            FolderTextBox.Text = GTAFolder.CurrentGTAFolder;
        }

        private void OutputFolderBrowseButton_Click(object sender, EventArgs e)
        {
            FolderBrowserDialog.SelectedPath = OutputFolderTextBox.Text;
            DialogResult res = FolderBrowserDialog.ShowDialog();
            if (res == DialogResult.OK)
            {
                OutputFolderTextBox.Text = FolderBrowserDialog.SelectedPath;
            }
        }

        private void DumpBrowseButton_Click(object sender, EventArgs e)
        {

            DialogResult res = OpenFileDialog.ShowDialog();
            if (res == DialogResult.OK)
            {
                DumpTextBox.Text = OpenFileDialog.FileName;
            }

        }

        private void FindKeysButton_Click(object sender, EventArgs e)
        {
            if (InProgress) return;
            if (KeysLoaded)
            {
                if (MessageBox.Show("Keys are already loaded. Do you wish to scan the exe dump anyway?", "Keys already loaded", MessageBoxButtons.OKCancel) != DialogResult.OK)
                {
                    return;
                }
            }


            InProgress = true;
            AbortOperation = false;

            string dmppath = DumpTextBox.Text;

            Task.Run(() =>
            {
                try
                {

                    if (AbortOperation)
                    {
                        UpdateDumpStatus("Dump scan aborted.");
                        return;
                    }

                    FileInfo dmpfi = new FileInfo(dmppath);

                    UpdateDumpStatus(string.Format("Scanning {0} for keys...", dmpfi.Name));


                    byte[] exedat = File.ReadAllBytes(dmppath);
                    GTA5Keys.Generate(exedat, UpdateDumpStatus);


                    UpdateDumpStatus("Saving found keys...");

                    GTA5Keys.SaveToPath();

                    UpdateDumpStatus("Keys loaded.");
                    UpdateExtractStatus("Keys loaded, ready to extract.");
                    KeysLoaded = true;
                    InProgress = false;
                }
                catch (Exception ex)
                {
                    UpdateDumpStatus("Error - " + ex.ToString());

                    InProgress = false;
                }
            });
        }

        private void ExtractScriptsButton_Click(object sender, EventArgs e)
        {
            if (InProgress) return;

            if (!KeysLoaded)
            {
                MessageBox.Show("Please scan a GTA 5 exe dump for keys first, or include key files in this app's folder!");
                return;
            }
            if (!Directory.Exists(FolderTextBox.Text))
            {
                MessageBox.Show("Folder doesn't exist: " + FolderTextBox.Text);
                return;
            }
            if (!Directory.Exists(OutputFolderTextBox.Text))
            {
                MessageBox.Show("Folder doesn't exist: " + OutputFolderTextBox.Text);
                return;
            }
            if (Directory.GetFiles(OutputFolderTextBox.Text, "*.ysc", SearchOption.AllDirectories).Length > 0)
            {
                if (MessageBox.Show("Output folder already contains .ysc files. Are you sure you want to continue?", "Output folder already contains .ysc files", MessageBoxButtons.OKCancel) != DialogResult.OK)
                {
                    return;
                }
            }

            InProgress = true;
            AbortOperation = false;

            string searchpath = FolderTextBox.Text;
            string outputpath = OutputFolderTextBox.Text;
            string replpath = searchpath + "\\";

            Task.Run(() =>
            {

                UpdateExtractStatus("Keys loaded.");

                string[] allfiles = Directory.GetFiles(searchpath, "*.rpf", SearchOption.AllDirectories);
                foreach (string rpfpath in allfiles)
                {
                    RpfFile rf = new RpfFile(rpfpath, rpfpath.Replace(replpath, ""));
                    UpdateExtractStatus("Searching " + rf.Name + "...");
                    rf.ExtractScripts(outputpath, UpdateExtractStatus);
                }

                UpdateExtractStatus("Complete.");
                InProgress = false;
            });
        }



        private void UpdateDumpStatus(string text)
        {
            try
            {
                if (InvokeRequired)
                {
                    Invoke(new Action(() => { UpdateDumpStatus(text); }));
                }
                else
                {
                    DumpStatusLabel.Text = text;
                }
            }
            catch { }
        }

        private void UpdateExtractStatus(string text)
        {
            try
            {
                if (InvokeRequired)
                {
                    Invoke(new Action(() => { UpdateExtractStatus(text); }));
                }
                else
                {
                    ExtractStatusLabel.Text = text;
                }
            }
            catch { }
        }

    }
}<|MERGE_RESOLUTION|>--- conflicted
+++ resolved
@@ -33,11 +33,7 @@
 
             try
             {
-<<<<<<< HEAD
                 GTA5Keys.LoadFromPath(Settings.Default.GTAFolder, Settings.Default.Key);
-=======
-                GTA5Keys.LoadFromPath(GTAFolder.CurrentGTAFolder);
->>>>>>> 7a8e8702
                 KeysLoaded = true;
                 UpdateDumpStatus("Ready.");
                 UpdateExtractStatus("Ready to extract.");
